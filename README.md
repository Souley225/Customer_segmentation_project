--- conflicted
+++ resolved
@@ -78,49 +78,10 @@
 streamlit run app.py
 ```
 
-<<<<<<< HEAD
-L'application sera accessible à : http://localhost:8501
-
-## Déploiement sur Render
-
-### Méthode 1: Via le Dashboard Render
-
-1. Créer un compte sur [Render](https://render.com)
-
-2. Créer un nouveau Web Service :
-   - Cliquer sur "New +" puis "Web Service"
-   - Connecter votre repository GitHub
-   - Sélectionner le repository du projet
-
-3. Configuration du service :
-   - **Name**: customer-segmentation-app (ou votre choix)
-   - **Environment**: Python 3
-   - **Build Command**: `pip install -r requirements.txt`
-   - **Start Command**: `streamlit run app.py --server.port $PORT --server.address 0.0.0.0`
-   - **Instance Type**: Free (ou votre choix)
-
-4. Variables d'environnement (optionnel) :
-   - `PYTHON_VERSION`: 3.11.9
-
-5. Cliquer sur "Create Web Service"
-
-Le déploiement prendra quelques minutes. L'application sera accessible via l'URL fournie par Render.
-
-### Méthode 2: Via render.yaml
-
-Le fichier `render.yaml` est déjà configuré à la racine du projet. Pour déployer :
-
-1. Pousser votre code sur GitHub
-2. Connecter votre repository à Render
-3. Render détectera automatiquement le fichier `render.yaml` et configurera le service
-
-### Notes importantes pour le déploiement
-=======
 2. Lancer l'application Streamlit :
 ```bash
 streamlit run app.py
 ```
->>>>>>> b6a0e692
 
 - Les données sont chargées automatiquement depuis l'URL configurée dans `config/config.yaml`
 - Aucune variable d'environnement secrète n'est requise
@@ -195,4 +156,5 @@
 Ce projet est sous licence MIT.
 
 ## Contact
-Pour questions ou suggestions, ouvrir une issue sur le repository GitHub.+Pour questions ou suggestions, ouvrir une issue sur le repository GitHub.
+Pour toute question ou suggestion, n'hésitez pas à ouvrir une issue ou à nous contacter directement.