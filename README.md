--- conflicted
+++ resolved
@@ -1,6 +1,3 @@
-<<<<<<< HEAD
-# Segmentation Client & Recommandation Produit
-=======
 # Projet de Segmentation Client et Recommandation Produit
 ## Contexte et Objectif
 
@@ -11,7 +8,6 @@
 Comprendre les profils clients et identifier les plus précieux (fidèles, gros acheteurs, etc.)
 
 Générer des recommandations produits basées sur leurs habitudes d'achat
->>>>>>> c572c7ab
 
 [![Python](https://img.shields.io/badge/Python-3.11-blue?logo=python&logoColor=white)](https://python.org)
 [![Streamlit](https://img.shields.io/badge/Streamlit-App-red?logo=streamlit&logoColor=white)](https://streamlit.io)
@@ -101,9 +97,6 @@
 streamlit run app.py
 ```
 
-<<<<<<< HEAD
----
-=======
 2. Lancer l'application Streamlit :
 ```bash
 streamlit run app.py
@@ -177,14 +170,9 @@
 - Cache Streamlit pour les calculs lourds
 - Filtrage des règles d'association pour limiter la mémoire
 - Chargement différé des visualisations
->>>>>>> c572c7ab
 
 ## Licence
 
-<<<<<<< HEAD
-MIT
-=======
 ## Contact
 Pour questions ou suggestions, ouvrir une issue sur le repository GitHub.
-Pour toute question ou suggestion, n'hésitez pas à ouvrir une issue ou à nous contacter directement.
->>>>>>> c572c7ab
+Pour toute question ou suggestion, n'hésitez pas à ouvrir une issue ou à nous contacter directement.